--- conflicted
+++ resolved
@@ -4,17 +4,6 @@
 import { DEFAULT_CHUNKER_CONFIG } from "./index";
 import { type LineChunkerOptions, createLineChunker } from "./line-chunker";
 
-// Helper to create options with defaults for testing
-function createTestOptions(
-	overrides: Partial<LineChunkerOptions> = {},
-): LineChunkerOptions {
-	return {
-		...DEFAULT_CHUNKER_CONFIG,
-		...overrides,
-	};
-}
-
-<<<<<<< HEAD
 const FIXTURES_DIR = join(__dirname, "__fixtures__");
 const GOLDEN_DIR = join(__dirname, "__golden__");
 
@@ -22,45 +11,6 @@
 function readFixture(path: string): string {
 	return readFileSync(join(FIXTURES_DIR, path), "utf-8");
 }
-=======
-describe("LineChunker", () => {
-	describe("Basic functionality", () => {
-		it("should split text into chunks based on line count", () => {
-			const chunker = createLineChunker(
-				createTestOptions({
-					maxLines: 3,
-					overlap: 0,
-				}),
-			);
-			const text = "line1\nline2\nline3\nline4\nline5\nline6\nline7\nline8";
-
-			const chunks = chunker(text);
-
-			expect(chunks.length).toBeGreaterThan(1);
-			for (const chunk of chunks) {
-				expect(chunk.trim().length).toBeGreaterThan(0);
-			}
-
-			// Each chunk should have at most 3 lines (except possibly the last)
-			for (let i = 0; i < chunks.length - 1; i++) {
-				const lineCount = chunks[i].split("\n").length;
-				expect(lineCount).toBeLessThanOrEqual(3);
-			}
-		});
-
-		it("should handle empty text", () => {
-			const chunker = createLineChunker(DEFAULT_CHUNKER_CONFIG);
-			const chunks = chunker("");
-
-			expect(chunks).toEqual([]);
-		});
-
-		it("should handle single line text", () => {
-			const chunker = createLineChunker(DEFAULT_CHUNKER_CONFIG);
-			const text = "This is a single line of text";
-
-			const chunks = chunker(text);
->>>>>>> de3d153c
 
 // Helper to get golden file path
 function getGoldenPath(fixtureName: string, configName: string): string {
@@ -69,7 +19,6 @@
 	return join(GOLDEN_DIR, baseName, `${configName}.txt`);
 }
 
-<<<<<<< HEAD
 // Delimiter for separating chunks
 const CHUNK_DELIMITER = "===== CHUNK";
 
@@ -79,18 +28,6 @@
 		.map((chunk, index) => `${CHUNK_DELIMITER} ${index + 1} =====\n${chunk}`)
 		.join("\n");
 }
-=======
-		it("should apply overlap when configured", () => {
-			const chunker = createLineChunker(
-				createTestOptions({
-					maxLines: 3,
-					overlap: 1,
-				}),
-			);
-			const text = "line1\nline2\nline3\nline4\nline5\nline6";
-
-			const chunks = chunker(text);
->>>>>>> de3d153c
 
 // Helper to parse delimiter-separated text back to chunks
 function parseChunks(text: string): string[] {
@@ -108,7 +45,6 @@
 		});
 }
 
-<<<<<<< HEAD
 // Helper to read or write golden data
 function compareWithGolden(
 	goldenPath: string,
@@ -129,23 +65,9 @@
 	const expectedChunks = parseChunks(expected);
 	expect(actual).toEqual(expectedChunks);
 }
-=======
-		it("should respect maxChars limit", () => {
-			const chunker = createLineChunker(
-				createTestOptions({
-					maxLines: 100,
-					maxChars: 50,
-					overlap: 0,
-				}),
-			);
-			const longLine = "a".repeat(100);
-			const text = `${longLine}\nshort line`;
-
-			const chunks = chunker(text);
->>>>>>> de3d153c
 
 // Test configurations
-const TEST_CONFIGS = {
+const TEST_CONFIGS: Record<string, Partial<LineChunkerOptions>> = {
 	"small-chunks": { maxLines: 5, overlap: 1 },
 	"large-chunks": { maxLines: 50, overlap: 10 },
 	"no-overlap": { maxLines: 10, overlap: 0 },
@@ -170,113 +92,23 @@
 
 			for (const [configName, config] of Object.entries(TEST_CONFIGS)) {
 				it(`should match golden data with config: ${configName}`, () => {
-					const chunker = new LineChunker(config);
-					const chunks = chunker.chunk(content);
+					const options = { ...DEFAULT_CHUNKER_CONFIG, ...config };
+					const chunker = createLineChunker(options);
+					const chunks = chunker(content);
 					const goldenPath = getGoldenPath(fixture, configName);
 
 					compareWithGolden(goldenPath, chunks, UPDATE_GOLDEN);
 				});
 			}
 		});
-<<<<<<< HEAD
 	}
-=======
-	});
-
-	describe("Configuration validation", () => {
-		it("should accept valid configuration options", () => {
-			expect(() => createLineChunker(DEFAULT_CHUNKER_CONFIG)).not.toThrow();
-		});
-
-		it("should validate maxLines is positive", () => {
-			expect(() =>
-				createLineChunker(createTestOptions({ maxLines: 0 })),
-			).toThrow();
-			expect(() =>
-				createLineChunker(createTestOptions({ maxLines: -1 })),
-			).toThrow();
-		});
-
-		it("should validate overlap is non-negative", () => {
-			expect(() =>
-				createLineChunker(createTestOptions({ overlap: -1 })),
-			).toThrow();
-		});
-
-		it("should validate overlap is less than maxLines", () => {
-			expect(() =>
-				createLineChunker(createTestOptions({ maxLines: 5, overlap: 5 })),
-			).toThrow();
-			expect(() =>
-				createLineChunker(createTestOptions({ maxLines: 5, overlap: 6 })),
-			).toThrow();
-		});
-
-		it("should validate maxChars is positive", () => {
-			expect(() =>
-				createLineChunker(createTestOptions({ maxChars: 0 })),
-			).toThrow();
-			expect(() =>
-				createLineChunker(createTestOptions({ maxChars: -1 })),
-			).toThrow();
-		});
-	});
-
-	describe("Edge cases", () => {
-		it("should handle text with only newlines", () => {
-			const chunker = createLineChunker(
-				createTestOptions({ maxLines: 2, overlap: 0 }),
-			);
-			const text = "\n\n\n\n\n";
-
-			const chunks = chunker(text);
-
-			// Empty lines might be filtered out, so we check for either empty array or chunks
-			expect(chunks.length).toBeGreaterThanOrEqual(0);
-		});
-
-		it("should handle text without newlines", () => {
-			const chunker = createLineChunker(
-				createTestOptions({ maxLines: 3, overlap: 0 }),
-			);
-			const text = "This is a single line without any newline characters";
-
-			const chunks = chunker(text);
-
-			expect(chunks).toEqual([text]);
-		});
-
-		it("should handle mixed line endings", () => {
-			const chunker = createLineChunker(
-				createTestOptions({ maxLines: 2, overlap: 0 }),
-			);
-			const text = "line1\nline2\rline3\r\nline4";
-
-			const chunks = chunker(text);
-
-			expect(chunks.length).toBeGreaterThan(1);
-			expect(chunks.join("")).toContain("line1");
-			expect(chunks.join("")).toContain("line4");
-		});
-
-		it("should handle very long lines with character splitting", () => {
-			const chunker = createLineChunker(
-				createTestOptions({
-					maxLines: 10,
-					maxChars: 20,
-					overlap: 0,
-				}),
-			);
-			const longLine = "x".repeat(100);
-
-			const chunks = chunker(longLine);
->>>>>>> de3d153c
 
 	describe("Chunk integrity validation", () => {
 		it("should preserve all content when concatenating chunks", () => {
 			const content = readFixture("code-sample.ts");
-			const chunker = new LineChunker({ maxLines: 10, overlap: 0 });
-			const chunks = chunker.chunk(content);
+			const options = { ...DEFAULT_CHUNKER_CONFIG, maxLines: 10, overlap: 0 };
+			const chunker = createLineChunker(options);
+			const chunks = chunker(content);
 
 			// All original content should be present when concatenating chunks
 			const allContent = chunks.join("");
@@ -289,8 +121,14 @@
 			const content = readFixture("markdown-doc.md");
 			const maxLines = 5;
 			const maxChars = 300;
-			const chunker = new LineChunker({ maxLines, maxChars, overlap: 2 });
-			const chunks = chunker.chunk(content);
+			const options = {
+				...DEFAULT_CHUNKER_CONFIG,
+				maxLines,
+				maxChars,
+				overlap: 2,
+			};
+			const chunker = createLineChunker(options);
+			const chunks = chunker(content);
 
 			for (const [index, chunk] of chunks.entries()) {
 				// Each chunk should not exceed maxChars
@@ -307,12 +145,12 @@
 			}
 		});
 
-<<<<<<< HEAD
 		it("should handle overlap correctly", () => {
 			const content = readFixture("code-sample.ts");
 			const overlap = 3;
-			const chunker = new LineChunker({ maxLines: 10, overlap });
-			const chunks = chunker.chunk(content);
+			const options = { ...DEFAULT_CHUNKER_CONFIG, maxLines: 10, overlap };
+			const chunker = createLineChunker(options);
+			const chunks = chunker(content);
 
 			// Check that consecutive chunks have overlapping lines
 			for (let i = 0; i < chunks.length - 1; i++) {
@@ -323,37 +161,6 @@
 				// the first few lines of next chunk
 				const currentTail = currentLines.slice(-overlap).join("\n");
 				const nextHead = nextLines.slice(0, overlap).join("\n");
-=======
-		it("should handle large overlap values gracefully", () => {
-			const chunker = createLineChunker(
-				createTestOptions({
-					maxLines: 10,
-					overlap: 8,
-				}),
-			);
-			const text = Array.from({ length: 20 }, (_, i) => `line${i}`).join("\n");
-
-			const chunks = chunker(text);
-
-			expect(chunks.length).toBeGreaterThan(1);
-			// Should still make progress despite large overlap
-			expect(chunks[0]).not.toEqual(chunks[1]);
-		});
-
-		it("should terminate properly when overlap exceeds remaining content", () => {
-			const chunker = createLineChunker(
-				createTestOptions({
-					maxLines: 50,
-					overlap: 30,
-				}),
-			);
-			// Create text with 40 lines - last chunk will have overlap > remaining content
-			const text = Array.from({ length: 40 }, (_, i) => `line${i + 1}`).join(
-				"\n",
-			);
-
-			const chunks = chunker(text);
->>>>>>> de3d153c
 
 				// They might not be exactly equal due to line reduction
 				// but there should be some overlap
@@ -362,219 +169,22 @@
 		});
 	});
 
-<<<<<<< HEAD
 	describe("Basic functionality", () => {
 		it("should handle empty content", () => {
-			const chunker = new LineChunker();
-			const chunks = chunker.chunk("");
+			const chunker = createLineChunker(DEFAULT_CHUNKER_CONFIG);
+			const chunks = chunker("");
 			expect(chunks).toEqual([]);
 		});
 
 		it("should handle single line", () => {
 			const content = "This is a single line of text";
-			const chunker = new LineChunker();
-			const chunks = chunker.chunk(content);
+			const chunker = createLineChunker(DEFAULT_CHUNKER_CONFIG);
+			const chunks = chunker(content);
 			expect(chunks.length).toBe(1);
 			expect(chunks[0]).toBe(content);
-=======
-	describe("Complex scenarios", () => {
-		it("should handle realistic code-like content", () => {
-			const chunker = createLineChunker(
-				createTestOptions({
-					maxLines: 5,
-					overlap: 1,
-				}),
-			);
-			const codeContent = `function example() {
-	const value = "hello";
-	if (value) {
-		console.log(value);
-	}
-	return value;
-}
-
-function another() {
-	return "world";
-}`;
-
-			const chunks = chunker(codeContent);
-
-			expect(chunks.length).toBeGreaterThan(1);
-			// Verify that all original content is preserved
-			const rejoined = chunks.join("");
-			expect(rejoined).toContain("function example");
-			expect(rejoined).toContain("function another");
-		});
-
-		it("should maintain content integrity with overlap", () => {
-			const chunker = createLineChunker(
-				createTestOptions({
-					maxLines: 3,
-					overlap: 1,
-				}),
-			);
-			const lines = Array.from({ length: 10 }, (_, i) => `Line ${i + 1}`);
-			const text = lines.join("\n");
-
-			const chunks = chunker(text);
-
-			// Verify no content is lost
-			const allChunkContent = chunks.join("");
-			for (const line of lines) {
-				expect(allChunkContent).toContain(line);
-			}
-		});
-
-		it("should handle documents with varying line lengths", () => {
-			const chunker = createLineChunker(
-				createTestOptions({
-					maxLines: 3,
-					maxChars: 100,
-					overlap: 0,
-				}),
-			);
-			const text = [
-				"Short",
-				"This is a medium length line with some content",
-				"X".repeat(150), // Very long line
-				"Another short line",
-				"Final line",
-			].join("\n");
-
-			const chunks = chunker(text);
-
-			expect(chunks.length).toBeGreaterThan(1);
-			// Long line should be split by character limit
-			const hasLongChunk = chunks.some((chunk) =>
-				chunk.includes("X".repeat(50)),
-			);
-			expect(hasLongChunk).toBe(true);
->>>>>>> de3d153c
 		});
 	});
 });
 
-<<<<<<< HEAD
 // Instructions for updating golden files:
-// Run: UPDATE_GOLDEN=true pnpm test line-chunker.test.ts
-=======
-	describe("Performance considerations", () => {
-		it("should handle moderately large documents efficiently", () => {
-			const chunker = createLineChunker(
-				createTestOptions({
-					maxLines: 50,
-					overlap: 5,
-				}),
-			);
-			const largeText = Array.from(
-				{ length: 1000 },
-				(_, i) => `Line ${i + 1}`,
-			).join("\n");
-
-			const startTime = Date.now();
-			const chunks = chunker(largeText);
-			const endTime = Date.now();
-
-			expect(chunks.length).toBeGreaterThan(10);
-			expect(endTime - startTime).toBeLessThan(1000); // Should complete within 1 second
-		});
-	});
-});
-
-describe("createLineChunker", () => {
-	describe("Functional API", () => {
-		it("should create a chunker function with specified options", () => {
-			const chunk = createLineChunker(
-				createTestOptions({
-					maxLines: 3,
-					overlap: 0,
-				}),
-			);
-			const text = "line1\nline2\nline3\nline4\nline5\nline6\nline7\nline8";
-
-			const chunks = chunk(text);
-
-			expect(chunks.length).toBeGreaterThan(1);
-			for (const c of chunks) {
-				expect(c.trim().length).toBeGreaterThan(0);
-			}
-		});
-
-		it("should produce same results as class-based approach", () => {
-			const options = {
-				maxLines: 5,
-				overlap: 2,
-				maxChars: 100,
-			};
-			const classChunker = createLineChunker(options);
-			const funcChunker = createLineChunker(options);
-
-			const text = Array.from({ length: 20 }, (_, i) => `Line ${i + 1}`).join(
-				"\n",
-			);
-
-			const chunks1 = classChunker(text);
-			const chunks2 = funcChunker(text);
-
-			expect(chunks2).toEqual(chunks1);
-		});
-
-		it("should validate configuration at creation time", () => {
-			expect(() =>
-				createLineChunker(createTestOptions({ maxLines: 0 })),
-			).toThrow();
-			expect(() =>
-				createLineChunker(createTestOptions({ overlap: -1 })),
-			).toThrow();
-			expect(() =>
-				createLineChunker(createTestOptions({ maxLines: 5, overlap: 5 })),
-			).toThrow();
-		});
-
-		it("should be reusable across multiple texts", () => {
-			const chunk = createLineChunker(
-				createTestOptions({ maxLines: 2, overlap: 0 }),
-			);
-
-			const text1 = "line1\nline2\nline3\nline4";
-			const text2 = "a\nb\nc\nd\ne\nf";
-
-			const chunks1 = chunk(text1);
-			const chunks2 = chunk(text2);
-
-			expect(chunks1.length).toBe(2);
-			expect(chunks2.length).toBe(3);
-		});
-
-		it("should handle complex scenarios with character limits", () => {
-			const chunk = createLineChunker(
-				createTestOptions({
-					maxLines: 3,
-					maxChars: 50,
-					overlap: 1,
-				}),
-			);
-
-			const text = [
-				"Short line",
-				"X".repeat(100), // Very long line that needs splitting
-				"Another line",
-				"Final line",
-			].join("\n");
-
-			const chunks = chunk(text);
-
-			// Should have at least 2 chunks
-			expect(chunks.length).toBeGreaterThanOrEqual(2);
-
-			// Verify all chunks respect maxChars limit
-			for (const c of chunks) {
-				expect(c.length).toBeLessThanOrEqual(50);
-			}
-
-			// Verify the functional approach produces valid chunks
-			expect(chunks.every((c) => c.length > 0)).toBe(true);
-		});
-	});
-});
->>>>>>> de3d153c
+// Run: UPDATE_GOLDEN=true pnpm test line-chunker.test.ts