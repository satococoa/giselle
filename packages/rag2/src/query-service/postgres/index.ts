--- conflicted
+++ resolved
@@ -4,18 +4,13 @@
 import { PoolManager } from "../../database/postgres";
 import { ensurePgVectorTypes } from "../../database/postgres/pgvector-registry";
 import type { ColumnMapping, DatabaseConfig } from "../../database/types";
-<<<<<<< HEAD
 import type { EmbedderFunction } from "../../embedder/types";
-import { DatabaseError, EmbeddingError, ValidationError } from "../../errors";
-=======
-import type { Embedder } from "../../embedder/types";
 import {
 	ConfigurationError,
 	DatabaseError,
 	EmbeddingError,
 	ValidationError,
 } from "../../errors";
->>>>>>> 533beeb0
 import type { QueryResult, QueryService } from "../types";
 
 export type DistanceFunction = "cosine" | "euclidean" | "inner_product";
