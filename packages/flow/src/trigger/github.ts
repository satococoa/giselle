import { z } from "zod";
import type { TriggerBase } from "../base";

export const provider = "github" as const;
export interface GitHubTrigger extends TriggerBase {
	provider: typeof provider;
}

export const githubIssueCreatedTrigger = {
	provider,
	event: {
		id: "github.issue.created",
		label: "Issue Created",
		payloads: z.object({
			title: z.string(),
			body: z.string(),
		}),
	},
} as const satisfies GitHubTrigger;

export const githubIssueClosedTrigger = {
	provider,
	event: {
		id: "github.issue.closed",
		label: "Issue Closed",
		payloads: z.object({
			title: z.string(),
			body: z.string(),
		}),
	},
} as const satisfies GitHubTrigger;

export const githubIssueCommentCreatedTrigger = {
	provider,
	event: {
		id: "github.issue_comment.created",
		label: "Issue Comment Created",
		payloads: z.object({
			body: z.string(),
			issueNumber: z.number(),
			issueTitle: z.string(),
			issueBody: z.string(),
		}),
		conditions: z.object({
			callsign: z.string(),
		}),
	},
} as const satisfies GitHubTrigger;

<<<<<<< HEAD
export const githubPullRequestCommentCreatedTrigger = {
	provider,
	event: {
		id: "github.pull_request_comment.created",
		label: "Pull Request Comment Created",
		payloads: z.object({
			body: z.string(),
			issueNumber: z.number(),
			issueTitle: z.string(),
			issueBody: z.string(),
		}),
		conditions: z.object({
			callsign: z.string(),
=======
export const githubPullRequestOpenedTrigger = {
	provider,
	event: {
		id: "github.pull_request.opened",
		label: "Pull Request Opened",
		payloads: z.object({
			title: z.string(),
			body: z.string(),
			number: z.number(),
			pullRequestUrl: z.string(),
>>>>>>> df9f3660
		}),
	},
} as const satisfies GitHubTrigger;

export const githubPullRequestReadyForReviewTrigger = {
	provider,
	event: {
		id: "github.pull_request.ready_for_review",
		label: "Pull Request Ready for Review",
		payloads: z.object({
			title: z.string(),
			body: z.string(),
			number: z.number(),
			pullRequestUrl: z.string(),
		}),
	},
} as const satisfies GitHubTrigger;

export const githubPullRequestClosedTrigger = {
	provider,
	event: {
		id: "github.pull_request.closed",
		label: "Pull Request Closed",
		payloads: z.object({
			title: z.string(),
			body: z.string(),
			number: z.number(),
			pullRequestUrl: z.string(),
		}),
	},
} as const satisfies GitHubTrigger;

export const triggers = {
	[githubIssueCreatedTrigger.event.id]: githubIssueCreatedTrigger,
	[githubIssueClosedTrigger.event.id]: githubIssueClosedTrigger,
	[githubIssueCommentCreatedTrigger.event.id]: githubIssueCommentCreatedTrigger,
<<<<<<< HEAD
	[githubPullRequestCommentCreatedTrigger.event.id]:
		githubPullRequestCommentCreatedTrigger,
=======
	[githubPullRequestOpenedTrigger.event.id]: githubPullRequestOpenedTrigger,
>>>>>>> df9f3660
	[githubPullRequestReadyForReviewTrigger.event.id]:
		githubPullRequestReadyForReviewTrigger,
	[githubPullRequestClosedTrigger.event.id]: githubPullRequestClosedTrigger,
} as const;

export type TriggerEventId = keyof typeof triggers;

export function triggerIdToLabel(triggerId: TriggerEventId) {
	switch (triggerId) {
		case "github.issue.created":
			return githubIssueCreatedTrigger.event.label;
		case "github.issue.closed":
			return githubIssueClosedTrigger.event.label;
		case "github.issue_comment.created":
			return githubIssueCommentCreatedTrigger.event.label;
<<<<<<< HEAD
		case "github.pull_request_comment.created":
			return githubPullRequestCommentCreatedTrigger.event.label;
=======
		case "github.pull_request.opened":
			return githubPullRequestOpenedTrigger.event.label;
>>>>>>> df9f3660
		case "github.pull_request.ready_for_review":
			return githubPullRequestReadyForReviewTrigger.event.label;
		case "github.pull_request.closed":
			return githubPullRequestClosedTrigger.event.label;
		default: {
			const exhaustiveCheck: never = triggerId;
			throw new Error(`Unknown trigger ID: ${exhaustiveCheck}`);
		}
	}
}<|MERGE_RESOLUTION|>--- conflicted
+++ resolved
@@ -47,7 +47,6 @@
 	},
 } as const satisfies GitHubTrigger;
 
-<<<<<<< HEAD
 export const githubPullRequestCommentCreatedTrigger = {
 	provider,
 	event: {
@@ -61,7 +60,10 @@
 		}),
 		conditions: z.object({
 			callsign: z.string(),
-=======
+		}),
+	},
+};
+
 export const githubPullRequestOpenedTrigger = {
 	provider,
 	event: {
@@ -72,7 +74,6 @@
 			body: z.string(),
 			number: z.number(),
 			pullRequestUrl: z.string(),
->>>>>>> df9f3660
 		}),
 	},
 } as const satisfies GitHubTrigger;
@@ -109,12 +110,9 @@
 	[githubIssueCreatedTrigger.event.id]: githubIssueCreatedTrigger,
 	[githubIssueClosedTrigger.event.id]: githubIssueClosedTrigger,
 	[githubIssueCommentCreatedTrigger.event.id]: githubIssueCommentCreatedTrigger,
-<<<<<<< HEAD
 	[githubPullRequestCommentCreatedTrigger.event.id]:
 		githubPullRequestCommentCreatedTrigger,
-=======
 	[githubPullRequestOpenedTrigger.event.id]: githubPullRequestOpenedTrigger,
->>>>>>> df9f3660
 	[githubPullRequestReadyForReviewTrigger.event.id]:
 		githubPullRequestReadyForReviewTrigger,
 	[githubPullRequestClosedTrigger.event.id]: githubPullRequestClosedTrigger,
@@ -130,13 +128,10 @@
 			return githubIssueClosedTrigger.event.label;
 		case "github.issue_comment.created":
 			return githubIssueCommentCreatedTrigger.event.label;
-<<<<<<< HEAD
 		case "github.pull_request_comment.created":
 			return githubPullRequestCommentCreatedTrigger.event.label;
-=======
 		case "github.pull_request.opened":
 			return githubPullRequestOpenedTrigger.event.label;
->>>>>>> df9f3660
 		case "github.pull_request.ready_for_review":
 			return githubPullRequestReadyForReviewTrigger.event.label;
 		case "github.pull_request.closed":
