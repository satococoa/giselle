import { z } from "zod";

export const Provider = z.literal("github");

const IssueCreated = z.object({
	id: z.literal("github.issue.created"),
});

const IssueClosed = z.object({
	id: z.literal("github.issue.closed"),
});

const IssueCommentCreated = z.object({
	id: z.literal("github.issue_comment.created"),
	conditions: z.object({
		callsign: z.string(),
	}),
});

<<<<<<< HEAD
const PullRequestCommentCreated = z.object({
	id: z.literal("github.pull_request_comment.created"),
	conditions: z.object({
		callsign: z.string(),
	}),
=======
const PullRequestOpened = z.object({
	id: z.literal("github.pull_request.opened"),
>>>>>>> df9f3660
});

const PullRequestReadyForReview = z.object({
	id: z.literal("github.pull_request.ready_for_review"),
});

const PullRequestClosed = z.object({
	id: z.literal("github.pull_request.closed"),
});

export const GitHubFlowTriggerEvent = z.discriminatedUnion("id", [
	IssueCreated,
	IssueClosed,
	IssueCommentCreated,
<<<<<<< HEAD
	PullRequestCommentCreated,
=======
	PullRequestOpened,
>>>>>>> df9f3660
	PullRequestReadyForReview,
	PullRequestClosed,
]);
export type GitHubFlowTriggerEvent = z.infer<typeof GitHubFlowTriggerEvent>;

export const GitHubFlowTrigger = z.object({
	provider: Provider,
	event: GitHubFlowTriggerEvent,
	installationId: z.number(),
	repositoryNodeId: z.string(),
});
export type GitHubFlowTrigger = z.infer<typeof GitHubFlowTrigger>;<|MERGE_RESOLUTION|>--- conflicted
+++ resolved
@@ -17,16 +17,14 @@
 	}),
 });
 
-<<<<<<< HEAD
 const PullRequestCommentCreated = z.object({
 	id: z.literal("github.pull_request_comment.created"),
 	conditions: z.object({
 		callsign: z.string(),
 	}),
-=======
+});
 const PullRequestOpened = z.object({
 	id: z.literal("github.pull_request.opened"),
->>>>>>> df9f3660
 });
 
 const PullRequestReadyForReview = z.object({
@@ -41,11 +39,8 @@
 	IssueCreated,
 	IssueClosed,
 	IssueCommentCreated,
-<<<<<<< HEAD
 	PullRequestCommentCreated,
-=======
 	PullRequestOpened,
->>>>>>> df9f3660
 	PullRequestReadyForReview,
 	PullRequestClosed,
 ]);
