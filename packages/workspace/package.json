{
	"name": "@giselle-sdk/workspace",
	"version": "0.0.0",
	"private": true,
	"main": "./dist/index.js",
	"module": "./dist/index.mjs",
	"types": "./dist/index.d.ts",
	"scripts": {
		"build": "tsup",
		"typecheck": "tsc --noEmit",
		"clean": "rm -rf dist && rm -rf test/dist",
		"format": "biome check --write ."
	},
	"exports": {
		"./package.json": "./package.json",
		".": {
			"types": "./dist/index.d.ts",
			"import": "./dist/index.mjs",
			"require": "./dist/index.js"
		},
		"./react": {
			"types": "./react/dist/index.d.ts",
			"import": "./react/dist/index.mjs",
			"require": "./react/dist/index.js",
			"default": "./react/dist/index.js"
		},
		"./react-internal": "./src/react/index.ts"
	},
	"devDependencies": {
		"@giselle/giselle-sdk-tsconfig": "workspace:*",
		"@types/react": "catalog:",
		"tsup": "catalog:"
	},
	"dependencies": {
		"@giselle-sdk/data-type": "workspace:^",
		"@giselle-sdk/giselle-engine": "workspace:^",
<<<<<<< HEAD
		"@giselle-sdk/telemetry": "workspace:^",
=======
		"@giselle-sdk/vector-store": "workspace:^",
>>>>>>> 1883f5e5
		"@giselle-sdk/workflow-designer": "workspace:^",
		"react": "catalog:"
	}
}<|MERGE_RESOLUTION|>--- conflicted
+++ resolved
@@ -34,11 +34,6 @@
 	"dependencies": {
 		"@giselle-sdk/data-type": "workspace:^",
 		"@giselle-sdk/giselle-engine": "workspace:^",
-<<<<<<< HEAD
-		"@giselle-sdk/telemetry": "workspace:^",
-=======
-		"@giselle-sdk/vector-store": "workspace:^",
->>>>>>> 1883f5e5
 		"@giselle-sdk/workflow-designer": "workspace:^",
 		"react": "catalog:"
 	}
