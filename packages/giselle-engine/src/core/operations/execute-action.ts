import {
	type CompletedGeneration,
	GenerationContext,
<<<<<<< HEAD
	type GenerationOutput,
	type GitHubActionCommandCofiguredState,
=======
	type GitHubActionCommandConfiguredState,
>>>>>>> bc3d6b32
	type QueuedGeneration,
	isActionNode,
} from "@giselle-sdk/data-type";
import { createIssue } from "@giselle-sdk/github-tool";
import { setGeneration, setNodeGenerationIndex } from "../generations/utils";
import type { GiselleEngineContext } from "../types";

export async function executeAction(args: {
	context: GiselleEngineContext;
	generation: QueuedGeneration;
}) {
	const operationNode = args.generation.context.operationNode;
	if (!isActionNode(operationNode)) {
		throw new Error("Invalid generation type");
	}
	const command = operationNode.content.command;
	if (command.state.status === "unconfigured") {
		throw new Error("Action is not configured");
	}
	let generationOutputs: GenerationOutput[] = [];
	switch (command.provider) {
		case "github":
			generationOutputs = await executeGitHubActionCommand({
				state: command.state,
				context: args.context,
				generation: args.generation,
			});
			break;
		default: {
			const _exhaustiveCheck: never = command.provider;
			throw new Error(`Unhandled provider: ${_exhaustiveCheck}`);
		}
	}

	const generationContext = GenerationContext.parse(args.generation.context);
	const completedGeneration = {
		...args.generation,
		status: "completed",
		messages: [],
		queuedAt: Date.now(),
		startedAt: Date.now(),
		completedAt: Date.now(),
		outputs: generationOutputs,
	} satisfies CompletedGeneration;

	await Promise.all([
		setGeneration({
			storage: args.context.storage,
			generation: completedGeneration,
		}),
		setNodeGenerationIndex({
			storage: args.context.storage,
			nodeId: generationContext.operationNode.id,
			origin: generationContext.origin,
			nodeGenerationIndex: {
				id: completedGeneration.id,
				nodeId: completedGeneration.context.operationNode.id,
				status: "completed",
				createdAt: completedGeneration.createdAt,
				queuedAt: completedGeneration.queuedAt,
				startedAt: completedGeneration.startedAt,
				completedAt: completedGeneration.completedAt,
			},
		}),
	]);
}

async function executeGitHubActionCommand(args: {
	state: GitHubActionCommandConfiguredState;
	context: GiselleEngineContext;
	generation: QueuedGeneration;
}): Promise<GenerationOutput[]> {
	const authConfig = args.context.integrationConfigs?.github?.authV2;
	if (authConfig === undefined) {
		throw new Error("GitHub authV2 configuration is missing");
	}
	switch (args.state.commandId) {
		case "github.create.issue": {
			const result = await createIssue(
				args.state.repositoryNodeId,
				"title",
				"body",
				{
					strategy: "app-installation",
					appId: authConfig.appId,
					privateKey: authConfig.privateKey,
					installationId: args.state.installationId,
				},
			);
			const resultOutput = args.generation.context.operationNode.outputs.find(
				(output) => output.accessor === "action-result",
			);
			if (resultOutput === undefined) {
				return [];
			}
			return [
				{
					type: "generated-text",
					content: JSON.stringify(result),
					outputId: resultOutput.id,
				},
			];
		}
		case "github.create.issueComment":
			return [];
		default: {
			const _exhaustiveCheck: never = args.state.commandId;
			throw new Error(`Unhandled command: ${_exhaustiveCheck}`);
		}
	}
}<|MERGE_RESOLUTION|>--- conflicted
+++ resolved
@@ -1,12 +1,8 @@
 import {
 	type CompletedGeneration,
 	GenerationContext,
-<<<<<<< HEAD
 	type GenerationOutput,
-	type GitHubActionCommandCofiguredState,
-=======
 	type GitHubActionCommandConfiguredState,
->>>>>>> bc3d6b32
 	type QueuedGeneration,
 	isActionNode,
 } from "@giselle-sdk/data-type";
