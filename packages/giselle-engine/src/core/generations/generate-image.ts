--- conflicted
+++ resolved
@@ -1,7 +1,6 @@
 import { fal } from "@ai-sdk/fal";
 import { openai } from "@ai-sdk/openai";
 import {
-	type CompletedGeneration,
 	type GenerationContext,
 	type GenerationOutput,
 	type Image,
@@ -35,7 +34,6 @@
 	generation: QueuedGeneration;
 	telemetry?: TelemetrySettings;
 }) {
-<<<<<<< HEAD
 	return useGenerationExecutor({
 		context: args.context,
 		generation: args.generation,
@@ -50,62 +48,6 @@
 			if (!isImageGenerationNode(operationNode)) {
 				throw new Error("Invalid generation type");
 			}
-=======
-	const operationNode = args.generation.context.operationNode;
-	if (!isImageGenerationNode(operationNode)) {
-		throw new Error("Invalid generation type");
-	}
-	const langfuse = new Langfuse();
-	const generationContext = GenerationContext.parse(args.generation.context);
-	const runningGeneration = {
-		...args.generation,
-		status: "running",
-		messages: [],
-		queuedAt: Date.now(),
-		startedAt: Date.now(),
-	} satisfies RunningGeneration;
-
-	await internalSetGeneration({
-		storage: args.context.storage,
-		generation: runningGeneration,
-	});
-
-	let workspaceId: WorkspaceId | undefined;
-	switch (args.generation.context.origin.type) {
-		case "run":
-			workspaceId = args.generation.context.origin.workspaceId;
-			break;
-		case "workspace":
-			workspaceId = args.generation.context.origin.id;
-			break;
-		default: {
-			const _exhaustiveCheck: never = args.generation.context.origin;
-			throw new Error(`Unhandled origin type: ${_exhaustiveCheck}`);
-		}
-	}
-	const usageLimitStatus = await checkUsageLimits({
-		workspaceId,
-		generation: args.generation,
-		fetchUsageLimitsFn: args.context.fetchUsageLimitsFn,
-	});
-	if (usageLimitStatus.type === "error") {
-		const failedGeneration = {
-			...runningGeneration,
-			status: "failed",
-			failedAt: Date.now(),
-			error: {
-				name: usageLimitStatus.error,
-				message: usageLimitStatus.error,
-				dump: usageLimitStatus,
-			},
-		} satisfies FailedGeneration;
-		await internalSetGeneration({
-			storage: args.context.storage,
-			generation: failedGeneration,
-		});
-		throw new UsageLimitError(usageLimitStatus.error);
-	}
->>>>>>> ae689e58
 
 			const langfuse = new Langfuse();
 			const messages = await buildMessageObject(
@@ -150,33 +92,7 @@
 			await completeGeneration({
 				outputs: generationOutputs,
 			});
-<<<<<<< HEAD
 		},
-=======
-			break;
-		default: {
-			const _exhaustiveCheck: never = operationNode.content.llm;
-			throw new Error(`Unhandled generation output type: ${_exhaustiveCheck}`);
-		}
-	}
-	const completedGeneration = {
-		...runningGeneration,
-		status: "completed",
-		messages: [],
-		completedAt: Date.now(),
-		outputs: generationOutputs,
-	} satisfies CompletedGeneration;
-
-	await internalSetGeneration({
-		storage: args.context.storage,
-		generation: completedGeneration,
-	});
-
-	await handleAgentTimeConsumption({
-		workspaceId,
-		generation: completedGeneration,
-		onConsumeAgentTime: args.context.onConsumeAgentTime,
->>>>>>> ae689e58
 	});
 }
 
