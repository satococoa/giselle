import { type AnthropicProviderOptions, anthropic } from "@ai-sdk/anthropic";
import { google } from "@ai-sdk/google";
import { openai } from "@ai-sdk/openai";
import { perplexity } from "@ai-sdk/perplexity";
import {
	type FailedGeneration,
	type GenerationOutput,
	type QueuedGeneration,
	type TextGenerationLanguageModelData,
	type UrlSource,
	isTextGenerationNode,
} from "@giselle-sdk/data-type";
import { githubTools, octokit } from "@giselle-sdk/github-tool";
import {
	Capability,
	hasCapability,
	languageModels,
} from "@giselle-sdk/language-model";
import { generateTelemetryTags } from "@giselle-sdk/telemetry";
import { AISDKError, appendResponseMessages, streamText } from "ai";
import type { GiselleEngineContext } from "../types";
<<<<<<< HEAD
=======
import { useGenerationExecutor } from "./internal/use-generation-executor";
import { createLangfuseTracer, generateTelemetryTags } from "./telemetry";
>>>>>>> 3e3ea586
import { createPostgresTools } from "./tools/postgres";
import type { PreparedToolSet, TelemetrySettings } from "./types";
import { buildMessageObject } from "./utils";

// PerplexityProviderOptions is not exported from @ai-sdk/perplexity, so we define it here based on the model configuration
export type PerplexityProviderOptions = {
	search_domain_filter?: string[];
};

export async function generateText(args: {
	context: GiselleEngineContext;
	generation: QueuedGeneration;
	telemetry?: TelemetrySettings;
}) {
	return useGenerationExecutor({
		context: args.context,
		generation: args.generation,
		execute: async ({
			runningGeneration,
			generationContext,
			setGeneration,
			fileResolver,
			generationContentResolver,
			workspaceId,
			completeGeneration,
		}) => {
			const operationNode = generationContext.operationNode;
			if (!isTextGenerationNode(operationNode)) {
				throw new Error("Invalid generation type");
			}

			const languageModel = languageModels.find(
				(lm) => lm.id === operationNode.content.llm.id,
			);
			if (!languageModel) {
				throw new Error("Invalid language model");
			}

			const messages = await buildMessageObject(
				operationNode,
				generationContext.sourceNodes,
				fileResolver,
				generationContentResolver,
			);

			let preparedToolSet: PreparedToolSet = {
				toolSet: {},
				cleanupFunctions: [],
			};

			if (operationNode.content.tools?.github?.auth) {
				const decryptToken = await args.context.vault?.decrypt(
					operationNode.content.tools.github.auth.token,
				);
				const allGitHubTools = githubTools(
					octokit({
						strategy: "personal-access-token",
						personalAccessToken:
							decryptToken ?? operationNode.content.tools.github.auth.token,
					}),
				);
				for (const tool of operationNode.content.tools.github.tools) {
					if (tool in allGitHubTools) {
						preparedToolSet = {
							...preparedToolSet,
							toolSet: {
								...preparedToolSet.toolSet,
								[tool]: allGitHubTools[tool as keyof typeof allGitHubTools],
							},
						};
					}
				}
			}

			if (operationNode.content.tools?.postgres?.connectionString) {
				const connectionString = await args.context.vault?.decrypt(
					operationNode.content.tools.postgres.connectionString,
				);
				const postgresTool = createPostgresTools(
					connectionString ??
						operationNode.content.tools.postgres.connectionString,
				);
				for (const tool of operationNode.content.tools.postgres.tools) {
					if (tool in postgresTool.toolSet) {
						preparedToolSet = {
							...preparedToolSet,
							toolSet: {
								...preparedToolSet.toolSet,
								[tool]:
									postgresTool.toolSet[
										tool as keyof typeof postgresTool.toolSet
									],
							},
						};
					}
					preparedToolSet = {
						...preparedToolSet,
						cleanupFunctions: [
							...preparedToolSet.cleanupFunctions,
							postgresTool.cleanup,
						],
					};
				}
			}

			if (
				operationNode.content.llm.provider === "openai" &&
				operationNode.content.tools?.openaiWebSearch &&
				hasCapability(languageModel, Capability.OptionalSearchGrounding)
			) {
				preparedToolSet = {
					...preparedToolSet,
					toolSet: {
						...preparedToolSet.toolSet,
						openaiWebSearch: openai.tools.webSearchPreview(
							operationNode.content.tools.openaiWebSearch,
						),
					},
				};
			}

			const providerOptions = getProviderOptions(operationNode.content.llm);

			const streamTextResult = streamText({
				model: generationModel(operationNode.content.llm),
				providerOptions,
				messages,
				maxSteps: 5, // enable multi-step calls
				tools: preparedToolSet.toolSet,
				experimental_continueSteps: true,
				onError: async ({ error }) => {
					if (AISDKError.isInstance(error)) {
						const failedGeneration = {
							...runningGeneration,
							status: "failed",
							failedAt: Date.now(),
							error: {
								name: error.name,
								message: error.message,
							},
						} satisfies FailedGeneration;

						await setGeneration(failedGeneration);
					}

					await Promise.all(
						preparedToolSet.cleanupFunctions.map((cleanupFunction) =>
							cleanupFunction(),
						),
					);
				},
				async onFinish(event) {
					const generationOutputs: GenerationOutput[] = [];
					const generatedTextOutput =
						generationContext.operationNode.outputs.find(
							(output) => output.accessor === "generated-text",
						);
					if (generatedTextOutput !== undefined) {
						generationOutputs.push({
							type: "generated-text",
							content: event.text,
							outputId: generatedTextOutput.id,
						});
					}

					const tokenUsage = event.usage;
					let costInfo = null;

<<<<<<< HEAD
			const reasoningOutput = generationContext.operationNode.outputs.find(
				(output) => output.accessor === "reasoning",
			);
			if (reasoningOutput !== undefined && event.reasoning !== undefined) {
				generationOutputs.push({
					type: "reasoning",
					content: event.reasoning,
					outputId: reasoningOutput.id,
				});
			}
			const sourceOutput = generationContext.operationNode.outputs.find(
				(output) => output.accessor === "source",
			);
			if (sourceOutput !== undefined && event.sources.length > 0) {
				const sources = await Promise.all(
					event.sources.map(async (source) => {
						return {
							sourceType: "url",
							id: source.id,
							url: source.url,
							title: source.title ?? source.url,
							providerMetadata: source.providerMetadata,
						} satisfies UrlSource;
					}),
				);
				generationOutputs.push({
					type: "source",
					outputId: sourceOutput.id,
					sources,
				});
			}
			const completedGeneration = {
				...runningGeneration,
				status: "completed",
				completedAt: Date.now(),
				outputs: generationOutputs,
				usage: event.usage,
				messages: appendResponseMessages({
					messages: [
						{
							id: "id",
							role: "user",
							content: "",
=======
					if (tokenUsage) {
						costInfo = await calculateDisplayCost(
							operationNode.content.llm.provider,
							operationNode.content.llm.id,
							tokenUsage,
						);
					}

					const reasoningOutput = generationContext.operationNode.outputs.find(
						(output) => output.accessor === "reasoning",
					);
					if (reasoningOutput !== undefined && event.reasoning !== undefined) {
						generationOutputs.push({
							type: "reasoning",
							content: event.reasoning,
							outputId: reasoningOutput.id,
						});
					}
					const sourceOutput = generationContext.operationNode.outputs.find(
						(output) => output.accessor === "source",
					);
					if (sourceOutput !== undefined && event.sources.length > 0) {
						const sources = await Promise.all(
							event.sources.map((source) => {
								return {
									sourceType: "url",
									id: source.id,
									url: source.url,
									title: source.title ?? source.url,
									providerMetadata: source.providerMetadata,
								} satisfies UrlSource;
							}),
						);
						generationOutputs.push({
							type: "source",
							outputId: sourceOutput.id,
							sources,
						});
					}
					const completedGeneration = await completeGeneration({
						outputs: generationOutputs,
						usage: tokenUsage,
						messages: appendResponseMessages({
							messages: [
								{
									id: "id",
									role: "user",
									content: "",
								},
							],
							responseMessages: event.response.messages,
						}),
					});

					// necessary to send telemetry but not explicitly used
					const langfuse = createLangfuseTracer({
						workspaceId,
						tags: generateTelemetryTags({
							provider: operationNode.content.llm.provider,
							languageModel,
							toolSet: preparedToolSet.toolSet,
							configurations: operationNode.content.llm.configurations,
							providerOptions,
						}),
						messages: { messages },
						output: event.text,
						usage: {
							input: tokenUsage?.promptTokens ?? 0,
							output: tokenUsage?.completionTokens ?? 0,
							total:
								(tokenUsage?.promptTokens ?? 0) +
								(tokenUsage?.completionTokens ?? 0),
							inputCost: costInfo?.inputCostForDisplay ?? 0,
							outputCost: costInfo?.outputCostForDisplay ?? 0,
							totalCost: costInfo?.totalCostForDisplay ?? 0,
							unit: "TOKENS",
>>>>>>> 3e3ea586
						},
						textGenerationNode: operationNode,
						completedGeneration,
						spanName: "ai.streamText",
						generationName: "ai.streamText.doStream",
						settings: args.telemetry,
					});
					try {
						await Promise.all([
							langfuse.shutdownAsync(),
							...preparedToolSet.cleanupFunctions.map((cleanupFunction) =>
								cleanupFunction(),
							),
						]);
					} catch (error) {
						console.error("Cleanup process failed:", error);
					}
				},
				experimental_telemetry: {
					isEnabled: args.context.telemetry?.isEnabled,
					metadata: {
						...args.telemetry?.metadata,
						tags: [
							"auto-instrumented",
							...generateTelemetryTags({
								provider: operationNode.content.llm.provider,
								languageModel,
								toolSet: preparedToolSet.toolSet,
								configurations: operationNode.content.llm.configurations,
								providerOptions:
									operationNode.content.llm.provider === "anthropic"
										? providerOptions
										: undefined,
							}),
						],
					},
<<<<<<< HEAD
				}),
			]);

			await handleAgentTimeConsumption({
				workspaceId,
				generation: completedGeneration,
				onConsumeAgentTime: args.context.onConsumeAgentTime,
			});

			if (args.context.tracer) {
				try {
					await args.context.tracer.createAndEmit({
						runningGeneration,
						completedGeneration,
						tokenUsage: {
							promptTokens: event.usage.promptTokens,
							completionTokens: event.usage.completionTokens,
							totalTokens: event.usage.totalTokens,
						},
						provider: operationNode.content.llm.provider,
						modelId: operationNode.content.llm.id,
						telemetry: args.telemetry,
						messages: { messages },
						output: event.text,
						toolSet: preparedToolSet.toolSet,
						configurations: operationNode.content.llm.configurations,
						providerOptions:
							operationNode.content.llm.provider === "anthropic"
								? providerOptions
								: undefined,
					});
				} catch (error) {
					console.error("Telemetry emission failed:", error);
				}
			}

			try {
				await Promise.all(
					preparedToolSet.cleanupFunctions.map((cleanupFunction) =>
						cleanupFunction(),
					),
				);
			} catch (error) {
				console.error("Cleanup process failed:", error);
			}
		},
		experimental_telemetry: {
			isEnabled: args.context.telemetry?.isEnabled,
			metadata: {
				...args.telemetry?.metadata,
				tags: [
					"auto-instrumented",
					...generateTelemetryTags({
						provider: operationNode.content.llm.provider,
						modelId: operationNode.content.llm.id,
						toolSet: preparedToolSet.toolSet,
						configurations: operationNode.content.llm.configurations,
						providerOptions:
							operationNode.content.llm.provider === "anthropic"
								? providerOptions
								: undefined,
					}),
				],
			},
=======
				},
			});
			return streamTextResult;
>>>>>>> 3e3ea586
		},
	});
}

function generationModel(languageModel: TextGenerationLanguageModelData) {
	const llmProvider = languageModel.provider;
	switch (llmProvider) {
		case "anthropic": {
			return anthropic(languageModel.id);
		}
		case "openai": {
			return openai.responses(languageModel.id);
		}
		case "google": {
			return google(languageModel.id, {
				useSearchGrounding: languageModel.configurations.searchGrounding,
			});
		}
		case "perplexity": {
			return perplexity(languageModel.id);
		}
		default: {
			const _exhaustiveCheck: never = llmProvider;
			throw new Error(`Unknown LLM provider: ${_exhaustiveCheck}`);
		}
	}
}

function getProviderOptions(languageModelData: TextGenerationLanguageModelData):
	| {
			anthropic?: AnthropicProviderOptions;
			perplexity?: PerplexityProviderOptions;
	  }
	| undefined {
	const languageModel = languageModels.find(
		(model) => model.id === languageModelData.id,
	);
	if (
		languageModel &&
		languageModelData.provider === "anthropic" &&
		languageModelData.configurations.reasoning &&
		hasCapability(languageModel, Capability.Reasoning)
	) {
		return {
			anthropic: {
				thinking: {
					type: "enabled",
					// Based on Zed's configuration: https://github.com/zed-industries/zed/blob/9d10489607df700c544c48cf09fea82f5d5aacf8/crates/anthropic/src/anthropic.rs#L212
					budgetTokens: 4096,
				},
			},
		};
	}
	if (
		languageModel &&
		languageModelData.provider === "perplexity" &&
		languageModelData.configurations.searchDomainFilter
	) {
		const { searchDomainFilter } = languageModelData.configurations;
		return {
			perplexity: {
				// https://docs.perplexity.ai/guides/search-domain-filters
				search_domain_filter: searchDomainFilter,
			},
		};
	}
	return undefined;
}<|MERGE_RESOLUTION|>--- conflicted
+++ resolved
@@ -19,11 +19,7 @@
 import { generateTelemetryTags } from "@giselle-sdk/telemetry";
 import { AISDKError, appendResponseMessages, streamText } from "ai";
 import type { GiselleEngineContext } from "../types";
-<<<<<<< HEAD
-=======
 import { useGenerationExecutor } from "./internal/use-generation-executor";
-import { createLangfuseTracer, generateTelemetryTags } from "./telemetry";
->>>>>>> 3e3ea586
 import { createPostgresTools } from "./tools/postgres";
 import type { PreparedToolSet, TelemetrySettings } from "./types";
 import { buildMessageObject } from "./utils";
@@ -189,62 +185,6 @@
 						});
 					}
 
-					const tokenUsage = event.usage;
-					let costInfo = null;
-
-<<<<<<< HEAD
-			const reasoningOutput = generationContext.operationNode.outputs.find(
-				(output) => output.accessor === "reasoning",
-			);
-			if (reasoningOutput !== undefined && event.reasoning !== undefined) {
-				generationOutputs.push({
-					type: "reasoning",
-					content: event.reasoning,
-					outputId: reasoningOutput.id,
-				});
-			}
-			const sourceOutput = generationContext.operationNode.outputs.find(
-				(output) => output.accessor === "source",
-			);
-			if (sourceOutput !== undefined && event.sources.length > 0) {
-				const sources = await Promise.all(
-					event.sources.map(async (source) => {
-						return {
-							sourceType: "url",
-							id: source.id,
-							url: source.url,
-							title: source.title ?? source.url,
-							providerMetadata: source.providerMetadata,
-						} satisfies UrlSource;
-					}),
-				);
-				generationOutputs.push({
-					type: "source",
-					outputId: sourceOutput.id,
-					sources,
-				});
-			}
-			const completedGeneration = {
-				...runningGeneration,
-				status: "completed",
-				completedAt: Date.now(),
-				outputs: generationOutputs,
-				usage: event.usage,
-				messages: appendResponseMessages({
-					messages: [
-						{
-							id: "id",
-							role: "user",
-							content: "",
-=======
-					if (tokenUsage) {
-						costInfo = await calculateDisplayCost(
-							operationNode.content.llm.provider,
-							operationNode.content.llm.id,
-							tokenUsage,
-						);
-					}
-
 					const reasoningOutput = generationContext.operationNode.outputs.find(
 						(output) => output.accessor === "reasoning",
 					);
@@ -278,7 +218,7 @@
 					}
 					const completedGeneration = await completeGeneration({
 						outputs: generationOutputs,
-						usage: tokenUsage,
+						usage: event.usage,
 						messages: appendResponseMessages({
 							messages: [
 								{
@@ -291,43 +231,39 @@
 						}),
 					});
 
-					// necessary to send telemetry but not explicitly used
-					const langfuse = createLangfuseTracer({
-						workspaceId,
-						tags: generateTelemetryTags({
-							provider: operationNode.content.llm.provider,
-							languageModel,
-							toolSet: preparedToolSet.toolSet,
-							configurations: operationNode.content.llm.configurations,
-							providerOptions,
-						}),
-						messages: { messages },
-						output: event.text,
-						usage: {
-							input: tokenUsage?.promptTokens ?? 0,
-							output: tokenUsage?.completionTokens ?? 0,
-							total:
-								(tokenUsage?.promptTokens ?? 0) +
-								(tokenUsage?.completionTokens ?? 0),
-							inputCost: costInfo?.inputCostForDisplay ?? 0,
-							outputCost: costInfo?.outputCostForDisplay ?? 0,
-							totalCost: costInfo?.totalCostForDisplay ?? 0,
-							unit: "TOKENS",
->>>>>>> 3e3ea586
-						},
-						textGenerationNode: operationNode,
-						completedGeneration,
-						spanName: "ai.streamText",
-						generationName: "ai.streamText.doStream",
-						settings: args.telemetry,
-					});
+					if (args.context.tracer) {
+						try {
+							await args.context.tracer.createAndEmit({
+								runningGeneration,
+								completedGeneration,
+								tokenUsage: {
+									promptTokens: event.usage.promptTokens,
+									completionTokens: event.usage.completionTokens,
+									totalTokens: event.usage.totalTokens,
+								},
+								provider: operationNode.content.llm.provider,
+								modelId: operationNode.content.llm.id,
+								telemetry: args.telemetry,
+								messages: { messages },
+								output: event.text,
+								toolSet: preparedToolSet.toolSet,
+								configurations: operationNode.content.llm.configurations,
+								providerOptions:
+									operationNode.content.llm.provider === "anthropic"
+										? providerOptions
+										: undefined,
+							});
+						} catch (error) {
+							console.error("Telemetry emission failed:", error);
+						}
+					}
+
 					try {
-						await Promise.all([
-							langfuse.shutdownAsync(),
-							...preparedToolSet.cleanupFunctions.map((cleanupFunction) =>
+						await Promise.all(
+							preparedToolSet.cleanupFunctions.map((cleanupFunction) =>
 								cleanupFunction(),
 							),
-						]);
+						);
 					} catch (error) {
 						console.error("Cleanup process failed:", error);
 					}
@@ -340,7 +276,7 @@
 							"auto-instrumented",
 							...generateTelemetryTags({
 								provider: operationNode.content.llm.provider,
-								languageModel,
+								modelId: operationNode.content.llm.id,
 								toolSet: preparedToolSet.toolSet,
 								configurations: operationNode.content.llm.configurations,
 								providerOptions:
@@ -350,76 +286,9 @@
 							}),
 						],
 					},
-<<<<<<< HEAD
-				}),
-			]);
-
-			await handleAgentTimeConsumption({
-				workspaceId,
-				generation: completedGeneration,
-				onConsumeAgentTime: args.context.onConsumeAgentTime,
-			});
-
-			if (args.context.tracer) {
-				try {
-					await args.context.tracer.createAndEmit({
-						runningGeneration,
-						completedGeneration,
-						tokenUsage: {
-							promptTokens: event.usage.promptTokens,
-							completionTokens: event.usage.completionTokens,
-							totalTokens: event.usage.totalTokens,
-						},
-						provider: operationNode.content.llm.provider,
-						modelId: operationNode.content.llm.id,
-						telemetry: args.telemetry,
-						messages: { messages },
-						output: event.text,
-						toolSet: preparedToolSet.toolSet,
-						configurations: operationNode.content.llm.configurations,
-						providerOptions:
-							operationNode.content.llm.provider === "anthropic"
-								? providerOptions
-								: undefined,
-					});
-				} catch (error) {
-					console.error("Telemetry emission failed:", error);
-				}
-			}
-
-			try {
-				await Promise.all(
-					preparedToolSet.cleanupFunctions.map((cleanupFunction) =>
-						cleanupFunction(),
-					),
-				);
-			} catch (error) {
-				console.error("Cleanup process failed:", error);
-			}
-		},
-		experimental_telemetry: {
-			isEnabled: args.context.telemetry?.isEnabled,
-			metadata: {
-				...args.telemetry?.metadata,
-				tags: [
-					"auto-instrumented",
-					...generateTelemetryTags({
-						provider: operationNode.content.llm.provider,
-						modelId: operationNode.content.llm.id,
-						toolSet: preparedToolSet.toolSet,
-						configurations: operationNode.content.llm.configurations,
-						providerOptions:
-							operationNode.content.llm.provider === "anthropic"
-								? providerOptions
-								: undefined,
-					}),
-				],
-			},
-=======
 				},
 			});
 			return streamTextResult;
->>>>>>> 3e3ea586
 		},
 	});
 }
