--- conflicted
+++ resolved
@@ -132,8 +132,6 @@
 				return new Response(null, { status: 204 });
 			},
 		}),
-<<<<<<< HEAD
-=======
 	fetchWebPageFiles: (giselleEngine: GiselleEngine) =>
 		createHandler({
 			input: z.object({
@@ -147,48 +145,6 @@
 				});
 			},
 		}),
-	upsertWorkspaceGitHubIntegrationSetting: (giselleEngine: GiselleEngine) =>
-		createHandler({
-			input: z.object({
-				workspaceGitHubIntegrationSetting: WorkspaceGitHubIntegrationSetting,
-			}),
-			handler: async ({ input }) => {
-				await giselleEngine.upsertGithubIntegrationSetting(
-					input.workspaceGitHubIntegrationSetting,
-				);
-				return new Response(null, { status: 204 });
-			},
-		}),
-	getWorkspaceGitHubIntegrationSetting: (giselleEngine: GiselleEngine) =>
-		createHandler({
-			input: z.object({
-				workspaceId: WorkspaceId.schema,
-			}),
-			handler: async ({ input }) => {
-				const workspaceGitHubIntegrationSetting =
-					await giselleEngine.getWorkspaceGitHubIntegrationSetting(
-						input.workspaceId,
-					);
-				return JsonResponse.json({
-					workspaceGitHubIntegrationSetting,
-				});
-			},
-		}),
-	runApi: (giselleEngine: GiselleEngine) =>
-		withUsageLimitErrorHandler(
-			createHandler({
-				input: z.object({
-					workspaceId: WorkspaceId.schema,
-					workflowId: WorkflowId.schema,
-					overrideNodes: z.array(OverrideNode).optional(),
-				}),
-				handler: async ({ input }) => {
-					const result = await giselleEngine.runApi(input);
-					return new Response(result.join("\n"));
-				},
-			}),
-		),
->>>>>>> c196b74f
 	generateImage: (giselleEngine: GiselleEngine) =>
 		withUsageLimitErrorHandler(
 			createHandler({
