import { z } from "zod";

export const selfMadeProviderName = "self-made" as const;

export const SelfMadeWebSearchProvider = z.object({
	provider: z.literal(selfMadeProviderName),
});

export type SelfMadeWebSearchProvider = z.infer<
	typeof SelfMadeWebSearchProvider
>;

export type SelfMadeScrapeResult = {
	url: string;
	title: string;
	html: string;
	markdown: string;
};

/**
 * Scrapes the content of a given URL and returns the result in the specified formats.
 *
 * @param {string} url - The URL to scrape. Must be a valid URL.
 * @param {("html" | "markdown")[]} [formats=["html"]] - An optional array specifying the desired output formats.
 *        - "html": Includes the raw HTML content.
 *        - "markdown": Includes the content converted to Markdown.
 * @returns {Promise<SelfMadeScrapeResult>} A promise resolving to an object containing the scraped URL, title, HTML, and/or Markdown.
 * @throws {Error} If the URL is invalid or if the fetch operation fails.
 */
export async function scrapeUrl(
	url: string,
	formats: ("html" | "markdown")[] = ["html"],
): Promise<SelfMadeScrapeResult> {
	try {
		new URL(url);
	} catch {
		throw new Error(`Invalid URL: ${url}`);
	}
	const res = await fetch(url);
	if (!res.ok) {
		throw new Error(`Failed to fetch: ${res.status} ${res.statusText}`);
	}
	const content = await res.text();
	const contentType = res.headers.get("content-type") || "";

	// Check if the content is already plain text/markdown
	const normalizedUrl = url.toLowerCase();
	const isPlainText =
		contentType.includes("text/plain") ||
		contentType.includes("text/markdown") ||
		contentType.includes("text/x-markdown") ||
		contentType.includes("application/markdown") ||
		normalizedUrl.endsWith(".txt") ||
		normalizedUrl.endsWith(".md") ||
		!content.trim().startsWith("<");

	// Extract title from HTML (only if it's HTML content)
	const match = content.match(/<title>([\s\S]*?)<\/title>/i);
	const title = match ? match[1].trim() : url.split("/").pop() || "Untitled";

	let markdown = "";
	if (formats.includes("markdown")) {
<<<<<<< HEAD
		if (isPlainText) {
			// If it's already plain text/markdown, use it directly
			markdown = content;
		} else {
			// If it's HTML, convert it to markdown
			const window = new Window({ url });
			window.document.body.innerHTML = content;
			const result = await Defuddle(window, url, {
				markdown: true,
			});
			markdown = result.content;
		}
=======
		const Window = (await import("happy-dom")).Window;
		const window = new Window({ url });
		window.document.body.innerHTML = html;
		const Defuddle = (await import("defuddle/node")).Defuddle;
		const result = await Defuddle(window, url, {
			markdown: true,
		});
		markdown = result.content;
>>>>>>> 60f9ffd2
	}

	return {
		url,
		title,
		html: formats.includes("html") ? content : "",
		markdown: formats.includes("markdown") ? markdown : "",
	};
}<|MERGE_RESOLUTION|>--- conflicted
+++ resolved
@@ -60,29 +60,20 @@
 
 	let markdown = "";
 	if (formats.includes("markdown")) {
-<<<<<<< HEAD
 		if (isPlainText) {
 			// If it's already plain text/markdown, use it directly
 			markdown = content;
 		} else {
 			// If it's HTML, convert it to markdown
+			const Window = (await import("happy-dom")).Window;
 			const window = new Window({ url });
 			window.document.body.innerHTML = content;
+			const Defuddle = (await import("defuddle/node")).Defuddle;
 			const result = await Defuddle(window, url, {
 				markdown: true,
 			});
 			markdown = result.content;
 		}
-=======
-		const Window = (await import("happy-dom")).Window;
-		const window = new Window({ url });
-		window.document.body.innerHTML = html;
-		const Defuddle = (await import("defuddle/node")).Defuddle;
-		const result = await Defuddle(window, url, {
-			markdown: true,
-		});
-		markdown = result.content;
->>>>>>> 60f9ffd2
 	}
 
 	return {
