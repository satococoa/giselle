import { getTeamMembershipByAgentId } from "@/app/(auth)/lib/get-team-membership-by-agent-id";
import { agents, db } from "@/drizzle";
import { developerFlag } from "@/flags";
import {
	ExternalServiceName,
	VercelBlobOperation,
	createLogger,
	waitForTelemetryExport,
	withCountMeasurement,
} from "@/lib/opentelemetry";
import { getUser } from "@/lib/supabase";
import { recordAgentUsage } from "@/services/agents/activities";
import { del, list, put } from "@vercel/blob";
import { ReactFlowProvider } from "@xyflow/react";
import { eq } from "drizzle-orm";
import { notFound } from "next/navigation";
import { action, putGraph } from "./actions";
import { Playground } from "./components/playground";
import { AgentNameProvider } from "./contexts/agent-name";
import { DeveloperModeProvider } from "./contexts/developer-mode";
import { ExecutionProvider } from "./contexts/execution";
import { GraphContextProvider } from "./contexts/graph";
import { MousePositionProvider } from "./contexts/mouse-position";
import { PlaygroundModeProvider } from "./contexts/playground-mode";
import { PropertiesPanelProvider } from "./contexts/properties-panel";
import { ToastProvider } from "./contexts/toast";
import { ToolbarContextProvider } from "./contexts/toolbar";
import { executeStep, retryStep } from "./lib/execution";
import { isLatestVersion, migrateGraph } from "./lib/graph";
import { buildGraphExecutionPath, buildGraphFolderPath } from "./lib/utils";
import type {
	AgentId,
	Artifact,
	ArtifactId,
	Execution,
	ExecutionId,
	ExecutionSnapshot,
	FlowId,
	Graph,
	NodeId,
	StepId,
} from "./types";

// Extend the max duration of the server actions from this page to 5 minutes
// https://vercel.com/docs/functions/runtimes#max-duration
export const maxDuration = 300;

export default async function Page({
	params,
}: {
	params: Promise<{ agentId: AgentId }>;
}) {
	const [developerMode, { agentId }, user] = await Promise.all([
		developerFlag(),
		params,
		getUser(),
	]);

	const [agent, teamMembership] = await Promise.all([
		db.query.agents.findFirst({
			where: (agents, { eq }) => eq(agents.id, agentId),
		}),
		getTeamMembershipByAgentId(agentId, user.id),
	]);
	// TODO: Remove graphUrl null check when add notNull constrain to graphUrl column
	if (agent === undefined || agent.graphUrl === null || !teamMembership) {
		notFound();
	}
	// TODO: Add schema validation to verify parsed graph matches expected shape
	let graph = await fetch(agent.graphUrl).then(
		(res) => res.json() as unknown as Graph,
	);

	async function persistGraph(graph: Graph) {
		"use server";
		const startTime = Date.now();
		const logger = createLogger("persistGraph");
		const { url } = await putGraph(graph);
		await db
			.update(agents)
			.set({
				graphUrl: url,
			})
			.where(eq(agents.id, agentId));
		const { blobList } = await withCountMeasurement(
			logger,
			async () => {
				const result = await list({
					prefix: buildGraphFolderPath(graph.id),
					mode: "folded",
				});
				const size = result.blobs.reduce((sum, blob) => sum + blob.size, 0);
				return {
					blobList: result,
					size,
				};
			},
			ExternalServiceName.VercelBlob,
			startTime,
			VercelBlobOperation.List,
		);

		const oldBlobs = blobList.blobs
			.filter((blob) => blob.url !== url)
			.map((blob) => ({
				url: blob.url,
				size: blob.size,
			}));
		if (oldBlobs.length > 0) {
			await withCountMeasurement(
				logger,
				async () => {
					await del(oldBlobs.map((blob) => blob.url));
					const totalSize = oldBlobs.reduce((sum, blob) => sum + blob.size, 0);
					return {
						size: totalSize,
					};
				},
				ExternalServiceName.VercelBlob,
				startTime,
				VercelBlobOperation.Del,
			);
			waitForTelemetryExport();
		}
		return url;
	}

	let graphUrl = agent.graphUrl;
	if (!isLatestVersion(graph)) {
		graph = migrateGraph(graph);
		graphUrl = await persistGraph(graph);
	}

	async function updateAgentName(agentName: string) {
		"use server";
		await db
			.update(agents)
			.set({
				name: agentName,
			})
			.where(eq(agents.id, agentId));
		return agentName;
	}

	async function execute(artifactId: ArtifactId, nodeId: NodeId) {
		"use server";
		return await action(artifactId, agentId, nodeId);
	}

	async function recordAgentUsageAction(
		startedAt: number,
		endedAt: number,
		totalDurationMs: number,
	) {
		"use server";
		return await recordAgentUsage(agentId, startedAt, endedAt, totalDurationMs);
	}

	async function executeStepAction(
		flowId: FlowId,
		executionId: ExecutionId,
		stepId: StepId,
		artifacts: Artifact[],
	) {
		"use server";
		return await executeStep(agentId, flowId, executionId, stepId, artifacts);
	}
	async function putExecutionAction(executionSnapshot: ExecutionSnapshot) {
		"use server";
		const startTime = Date.now();
		const result = await withCountMeasurement(
			createLogger("putExecutionAction"),
			async () => {
				const stringifiedExecution = JSON.stringify(executionSnapshot);
				const result = await put(
					buildGraphExecutionPath(graph.id, executionSnapshot.execution.id),
					stringifiedExecution,
					{
						access: "public",
					},
				);
				return {
					url: result.url,
					size: new TextEncoder().encode(stringifiedExecution).length,
				};
			},
			ExternalServiceName.VercelBlob,
			startTime,
			VercelBlobOperation.Put,
		);
		waitForTelemetryExport();
		return { blobUrl: result.url };
	}

	async function retryStepAction(
		retryExecutionSnapshotUrl: string,
		executionId: ExecutionId,
		stepId: StepId,
		artifacts: Artifact[],
	) {
		"use server";
		return await retryStep(
			retryExecutionSnapshotUrl,
			executionId,
			stepId,
			artifacts,
		);
	}

	return (
		<DeveloperModeProvider developerMode={developerMode}>
			<GraphContextProvider
				defaultGraph={graph}
				onPersistAction={persistGraph}
				defaultGraphUrl={graphUrl}
			>
				<PropertiesPanelProvider>
					<ReactFlowProvider>
						<ToolbarContextProvider>
							<MousePositionProvider>
								<ToastProvider>
									<AgentNameProvider
										defaultValue={agent.name ?? "Unnamed Agent"}
										updateAgentNameAction={updateAgentName}
									>
										<PlaygroundModeProvider>
											<ExecutionProvider
												executeAction={execute}
												executeStepAction={executeStepAction}
												putExecutionAction={putExecutionAction}
<<<<<<< HEAD
												recordAgentUsageAction={recordAgentUsageAction}
=======
												retryStepAction={retryStepAction}
>>>>>>> c6822f9c
											>
												<Playground />
											</ExecutionProvider>
										</PlaygroundModeProvider>
									</AgentNameProvider>
								</ToastProvider>
							</MousePositionProvider>
						</ToolbarContextProvider>
					</ReactFlowProvider>
				</PropertiesPanelProvider>
			</GraphContextProvider>
		</DeveloperModeProvider>
	);
}<|MERGE_RESOLUTION|>--- conflicted
+++ resolved
@@ -32,7 +32,6 @@
 	AgentId,
 	Artifact,
 	ArtifactId,
-	Execution,
 	ExecutionId,
 	ExecutionSnapshot,
 	FlowId,
@@ -228,11 +227,8 @@
 												executeAction={execute}
 												executeStepAction={executeStepAction}
 												putExecutionAction={putExecutionAction}
-<<<<<<< HEAD
+												retryStepAction={retryStepAction}
 												recordAgentUsageAction={recordAgentUsageAction}
-=======
-												retryStepAction={retryStepAction}
->>>>>>> c6822f9c
 											>
 												<Playground />
 											</ExecutionProvider>
