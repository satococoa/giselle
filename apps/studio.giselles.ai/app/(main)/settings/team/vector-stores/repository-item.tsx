--- conflicted
+++ resolved
@@ -1,213 +1,195 @@
 "use client";
 
 import type {
-	GitHubRepositoryIndexStatus,
-	githubRepositoryIndex,
+  GitHubRepositoryIndexStatus,
+  githubRepositoryIndex,
 } from "@/drizzle";
 import { cn } from "@/lib/utils";
 import type { GitHubRepositoryIndexId } from "@/packages/types";
-<<<<<<< HEAD
+import type { DocumentLoaderErrorCode } from "@giselle-sdk/rag";
 
 import * as Dialog from "@radix-ui/react-dialog";
-import { Trash } from "lucide-react";
+import { AlertCircle, Trash } from "lucide-react";
 import { useState, useTransition } from "react";
 import {
-	GlassDialogContent,
-	GlassDialogFooter,
-	GlassDialogHeader,
+  GlassDialogContent,
+  GlassDialogFooter,
+  GlassDialogHeader,
 } from "../components/glass-dialog-content";
-=======
-import type { DocumentLoaderErrorCode } from "@giselle-sdk/rag";
-import { AlertCircle, Trash } from "lucide-react";
-import { useState, useTransition } from "react";
 import { getErrorMessage } from "./error-messages";
->>>>>>> 8f77dc68
 
 type RepositoryItemProps = {
-	repositoryIndex: typeof githubRepositoryIndex.$inferSelect;
-	deleteRepositoryIndexAction: (
-		indexId: GitHubRepositoryIndexId,
-	) => Promise<void>;
+  repositoryIndex: typeof githubRepositoryIndex.$inferSelect;
+  deleteRepositoryIndexAction: (
+    indexId: GitHubRepositoryIndexId,
+  ) => Promise<void>;
 };
 
 export function RepositoryItem({
-	repositoryIndex,
-	deleteRepositoryIndexAction,
+  repositoryIndex,
+  deleteRepositoryIndexAction,
 }: RepositoryItemProps) {
-	const [showDeleteDialog, setShowDeleteDialog] = useState(false);
-	const [isPending, startTransition] = useTransition();
+  const [showDeleteDialog, setShowDeleteDialog] = useState(false);
+  const [isPending, startTransition] = useTransition();
 
-	const handleDelete = () => {
-		startTransition(async () => {
-			try {
-				await deleteRepositoryIndexAction(repositoryIndex.id);
-				setShowDeleteDialog(false);
-			} catch (error) {
-				console.error(error);
-			}
-		});
-	};
+  const handleDelete = () => {
+    startTransition(async () => {
+      try {
+        await deleteRepositoryIndexAction(repositoryIndex.id);
+        setShowDeleteDialog(false);
+      } catch (error) {
+        console.error(error);
+      }
+    });
+  };
 
-	return (
-		<div
-			className={cn(
-				"group relative rounded-[12px] overflow-hidden px-[24px] py-[16px] w-full bg-white/[0.02] backdrop-blur-[8px] border-[0.5px] border-white/8 shadow-[inset_0_1px_1px_rgba(255,255,255,0.4),inset_0_-1px_1px_rgba(255,255,255,0.2)] before:content-[''] before:absolute before:inset-0 before:bg-white before:opacity-[0.02] before:rounded-[inherit] before:pointer-events-none hover:border-white/12 transition-colors duration-200",
-			)}
-		>
-			<div className="flex items-center justify-between gap-4">
-				<div className="flex flex-col gap-1">
-					<a
-						href={`https://github.com/${repositoryIndex.owner}/${repositoryIndex.repo}`}
-						target="_blank"
-						rel="noopener noreferrer"
-						className="text-[#1663F3] font-medium text-[16px] leading-[22.4px] font-geist hover:text-[#0f4cd1] transition-colors duration-200"
-					>
-						{repositoryIndex.owner}/{repositoryIndex.repo}
-<<<<<<< HEAD
-					</a>
-					<span className="text-black-400 font-medium text-[12px] leading-[20.4px] font-geist">
-						Updated {getRelativeTimeString(repositoryIndex.updatedAt)}
-					</span>
-=======
-					</h5>
-					<div className="flex items-center gap-2 mt-1">
-						<StatusBadge status={repositoryIndex.status} />
-						{repositoryIndex.lastIngestedCommitSha && (
-							<span className="text-black-400 text-[12px] leading-[20.4px] font-geist">
-								Last Ingested:{" "}
-								{repositoryIndex.lastIngestedCommitSha.substring(0, 7)}
-							</span>
-						)}
-					</div>
-					{repositoryIndex.status === "failed" && repositoryIndex.errorCode && (
-						<div className="flex items-start gap-2 mt-2">
-							<AlertCircle className="h-4 w-4 text-red-500 mt-0.5" />
-							<div className="flex-1">
-								<p className="text-red-400 text-[12px] leading-[16px] font-geist">
-									{getErrorMessage(
-										repositoryIndex.errorCode as DocumentLoaderErrorCode,
-									)}
-								</p>
-								{repositoryIndex.retryAfter && (
-									<p className="text-black-400 text-[11px] leading-[14px] font-geist mt-1">
-										This error will be retried automatically after{" "}
-										{formatRetryTime(repositoryIndex.retryAfter)}.
-									</p>
-								)}
-							</div>
-						</div>
-					)}
->>>>>>> 8f77dc68
-				</div>
-				<div className="flex items-center gap-3">
-					<StatusBadge status={repositoryIndex.status} />
-					{repositoryIndex.lastIngestedCommitSha && (
-						<span className="text-black-400 font-medium text-[12px] leading-[20.4px] font-geist">
-							Last Ingested:{" "}
-							{repositoryIndex.lastIngestedCommitSha.substring(0, 7)}
-						</span>
-					)}
-					<Dialog.Root
-						open={showDeleteDialog}
-						onOpenChange={setShowDeleteDialog}
-					>
-						<Dialog.Trigger asChild>
-							<button
-								type="button"
-								className="transition-opacity duration-200 p-2 text-white/60 hover:text-white/80 hover:bg-white/5 rounded-md disabled:opacity-50"
-								disabled={isPending}
-								onClick={() => setShowDeleteDialog(true)}
-							>
-								<Trash className="h-4 w-4" />
-							</button>
-						</Dialog.Trigger>
-						<GlassDialogContent variant="destructive">
-							<GlassDialogHeader
-								title="Delete Repository"
-								description={`This action cannot be undone. This will permanently delete the repository "${repositoryIndex.owner}/${repositoryIndex.repo}".`}
-								onClose={() => setShowDeleteDialog(false)}
-								variant="destructive"
-							/>
-							<GlassDialogFooter
-								onCancel={() => setShowDeleteDialog(false)}
-								onConfirm={handleDelete}
-								confirmLabel="Delete"
-								isPending={isPending}
-								variant="destructive"
-							/>
-						</GlassDialogContent>
-					</Dialog.Root>
-				</div>
-			</div>
-		</div>
-	);
+  return (
+    <div
+      className={cn(
+        "group relative rounded-[12px] overflow-hidden px-[24px] py-[16px] w-full bg-white/[0.02] backdrop-blur-[8px] border-[0.5px] border-white/8 shadow-[inset_0_1px_1px_rgba(255,255,255,0.4),inset_0_-1px_1px_rgba(255,255,255,0.2)] before:content-[''] before:absolute before:inset-0 before:bg-white before:opacity-[0.02] before:rounded-[inherit] before:pointer-events-none hover:border-white/12 transition-colors duration-200",
+      )}
+    >
+      <div className="flex items-center justify-between gap-4">
+        <div className="flex flex-col gap-1">
+          <a
+            href={`https://github.com/${repositoryIndex.owner}/${repositoryIndex.repo}`}
+            target="_blank"
+            rel="noopener noreferrer"
+            className="text-[#1663F3] font-medium text-[16px] leading-[22.4px] font-geist hover:text-[#0f4cd1] transition-colors duration-200"
+          >
+            {repositoryIndex.owner}/{repositoryIndex.repo}
+          </a>
+          <span className="text-black-400 font-medium text-[12px] leading-[20.4px] font-geist">
+            Updated {getRelativeTimeString(repositoryIndex.updatedAt)}
+          </span>
+          {repositoryIndex.status === "failed" && repositoryIndex.errorCode && (
+            <div className="flex items-start gap-2 mt-2">
+              <AlertCircle className="h-4 w-4 text-red-500 mt-0.5" />
+              <div className="flex-1">
+                <p className="text-red-400 text-[12px] leading-[16px] font-geist">
+                  {getErrorMessage(
+                    repositoryIndex.errorCode as DocumentLoaderErrorCode,
+                  )}
+                </p>
+                {repositoryIndex.retryAfter && (
+                  <p className="text-black-400 text-[11px] leading-[14px] font-geist mt-1">
+                    This error will be retried automatically after{" "}
+                    {formatRetryTime(repositoryIndex.retryAfter)}.
+                  </p>
+                )}
+              </div>
+            </div>
+          )}
+        </div>
+        <div className="flex items-center gap-3">
+          <StatusBadge status={repositoryIndex.status} />
+          {repositoryIndex.lastIngestedCommitSha && (
+            <span className="text-black-400 font-medium text-[12px] leading-[20.4px] font-geist">
+              Last Ingested:{" "}
+              {repositoryIndex.lastIngestedCommitSha.substring(0, 7)}
+            </span>
+          )}
+          <Dialog.Root
+            open={showDeleteDialog}
+            onOpenChange={setShowDeleteDialog}
+          >
+            <Dialog.Trigger asChild>
+              <button
+                type="button"
+                className="transition-opacity duration-200 p-2 text-white/60 hover:text-white/80 hover:bg-white/5 rounded-md disabled:opacity-50"
+                disabled={isPending}
+                onClick={() => setShowDeleteDialog(true)}
+              >
+                <Trash className="h-4 w-4" />
+              </button>
+            </Dialog.Trigger>
+            <GlassDialogContent variant="destructive">
+              <GlassDialogHeader
+                title="Delete Repository"
+                description={`This action cannot be undone. This will permanently delete the repository "${repositoryIndex.owner}/${repositoryIndex.repo}".`}
+                onClose={() => setShowDeleteDialog(false)}
+                variant="destructive"
+              />
+              <GlassDialogFooter
+                onCancel={() => setShowDeleteDialog(false)}
+                onConfirm={handleDelete}
+                confirmLabel="Delete"
+                isPending={isPending}
+                variant="destructive"
+              />
+            </GlassDialogContent>
+          </Dialog.Root>
+        </div>
+      </div>
+    </div>
+  );
 }
 
 function getRelativeTimeString(date: Date): string {
-	const now = new Date();
-	const diffInMs = now.getTime() - date.getTime();
-	const diffInSeconds = Math.floor(diffInMs / 1000);
-	const diffInMinutes = Math.floor(diffInSeconds / 60);
-	const diffInHours = Math.floor(diffInMinutes / 60);
-	const diffInDays = Math.floor(diffInHours / 24);
+  const now = new Date();
+  const diffInMs = now.getTime() - date.getTime();
+  const diffInSeconds = Math.floor(diffInMs / 1000);
+  const diffInMinutes = Math.floor(diffInSeconds / 60);
+  const diffInHours = Math.floor(diffInMinutes / 60);
+  const diffInDays = Math.floor(diffInHours / 24);
 
-	if (diffInDays > 7) {
-		return date.toLocaleDateString("en-US");
-	}
-	if (diffInDays >= 1) {
-		return diffInDays === 1 ? "yesterday" : `${diffInDays} days ago`;
-	}
-	if (diffInHours >= 1) {
-		return diffInHours === 1 ? "1 hour ago" : `${diffInHours} hours ago`;
-	}
-	if (diffInMinutes >= 1) {
-		return diffInMinutes === 1
-			? "1 minute ago"
-			: `${diffInMinutes} minutes ago`;
-	}
-	return "just now";
+  if (diffInDays > 7) {
+    return date.toLocaleDateString("en-US");
+  }
+  if (diffInDays >= 1) {
+    return diffInDays === 1 ? "yesterday" : `${diffInDays} days ago`;
+  }
+  if (diffInHours >= 1) {
+    return diffInHours === 1 ? "1 hour ago" : `${diffInHours} hours ago`;
+  }
+  if (diffInMinutes >= 1) {
+    return diffInMinutes === 1
+      ? "1 minute ago"
+      : `${diffInMinutes} minutes ago`;
+  }
+  return "just now";
 }
 
 const STATUS_CONFIG = {
-	idle: { dotColor: "bg-[#B8E8F4]", label: "idle" },
-	running: { dotColor: "bg-[#39FF7F] animate-custom-pulse", label: "running" },
-	completed: { dotColor: "bg-[#39FF7F]", label: "ready" },
-	failed: { dotColor: "bg-[#FF3D71]", label: "error" },
+  idle: { dotColor: "bg-[#B8E8F4]", label: "idle" },
+  running: { dotColor: "bg-[#39FF7F] animate-custom-pulse", label: "running" },
+  completed: { dotColor: "bg-[#39FF7F]", label: "ready" },
+  failed: { dotColor: "bg-[#FF3D71]", label: "error" },
 } as const;
 
 function StatusBadge({ status }: { status: GitHubRepositoryIndexStatus }) {
-	const config = STATUS_CONFIG[status] ?? {
-		dotColor: "bg-gray-500",
-		label: "unknown",
-	};
+  const config = STATUS_CONFIG[status] ?? {
+    dotColor: "bg-gray-500",
+    label: "unknown",
+  };
 
-	return (
-		<div className="flex items-center px-2 py-1 rounded-full border border-white/20 w-[80px]">
-			<div className={`w-2 h-2 rounded-full ${config.dotColor} shrink-0`} />
-			<span className="text-black-400 text-[12px] leading-[14px] font-medium font-geist flex-1 text-center">
-				{config.label}
-			</span>
-		</div>
-	);
+  return (
+    <div className="flex items-center px-2 py-1 rounded-full border border-white/20 w-[80px]">
+      <div className={`w-2 h-2 rounded-full ${config.dotColor} shrink-0`} />
+      <span className="text-black-400 text-[12px] leading-[14px] font-medium font-geist flex-1 text-center">
+        {config.label}
+      </span>
+    </div>
+  );
 }
 
 function formatRetryTime(retryAfter: Date): string {
-	const now = new Date();
-	const diffMs = retryAfter.getTime() - now.getTime();
+  const now = new Date();
+  const diffMs = retryAfter.getTime() - now.getTime();
 
-	if (diffMs <= 0) {
-		return "now";
-	}
+  if (diffMs <= 0) {
+    return "now";
+  }
 
-	const diffSeconds = Math.floor(diffMs / 1000);
-	const diffMinutes = Math.floor(diffSeconds / 60);
-	const diffHours = Math.floor(diffMinutes / 60);
+  const diffSeconds = Math.floor(diffMs / 1000);
+  const diffMinutes = Math.floor(diffSeconds / 60);
+  const diffHours = Math.floor(diffMinutes / 60);
 
-	if (diffHours > 0) {
-		return `${diffHours} hour${diffHours > 1 ? "s" : ""}`;
-	}
-	if (diffMinutes > 0) {
-		return `${diffMinutes} minute${diffMinutes > 1 ? "s" : ""}`;
-	}
-	return `${diffSeconds} second${diffSeconds > 1 ? "s" : ""}`;
+  if (diffHours > 0) {
+    return `${diffHours} hour${diffHours > 1 ? "s" : ""}`;
+  }
+  if (diffMinutes > 0) {
+    return `${diffMinutes} minute${diffMinutes > 1 ? "s" : ""}`;
+  }
+  return `${diffSeconds} second${diffSeconds > 1 ? "s" : ""}`;
 }