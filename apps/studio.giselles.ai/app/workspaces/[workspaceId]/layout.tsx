--- conflicted
+++ resolved
@@ -1,10 +1,11 @@
 import { getGitHubVectorStores } from "@/app/services/vector-store";
 import { db } from "@/drizzle";
-<<<<<<< HEAD
-import { flowNodeFlag, githubVectorStoreFlag, runV2Flag } from "@/flags";
-=======
-import { flowNodeFlag, runV2Flag, webPageFileNodeFlag } from "@/flags";
->>>>>>> a59591a5
+import {
+	flowNodeFlag,
+	githubVectorStoreFlag,
+	runV2Flag,
+	webPageFileNodeFlag,
+} from "@/flags";
 import { getGitHubIntegrationState } from "@/packages/lib/github";
 import { getUsageLimitsForTeam } from "@/packages/lib/usage-limits";
 import { fetchCurrentUser } from "@/services/accounts";
@@ -40,13 +41,9 @@
 	const usageLimits = await getUsageLimitsForTeam(currentTeam);
 	const flowNode = await flowNodeFlag();
 	const runV2 = await runV2Flag();
-<<<<<<< HEAD
 	const githubVectorStore = await githubVectorStoreFlag();
 	const gitHubVectorStores = await getGitHubVectorStores(currentTeam.dbId);
-
-=======
 	const webPageFileNode = await webPageFileNodeFlag();
->>>>>>> a59591a5
 	return (
 		<WorkspaceProvider
 			workspaceId={workspaceId}
@@ -75,11 +72,8 @@
 			featureFlag={{
 				flowNode,
 				runV2,
-<<<<<<< HEAD
 				githubVectorStore,
-=======
 				webPageFileNode,
->>>>>>> a59591a5
 			}}
 		>
 			{children}
