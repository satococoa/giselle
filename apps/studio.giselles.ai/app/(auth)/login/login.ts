--- conflicted
+++ resolved
@@ -1,8 +1,8 @@
 "use server";
 
+import { redirect } from "next/navigation";
 import { isValidReturnUrl } from "@/app/(auth)/lib";
 import { type AuthError, createClient } from "@/lib/supabase";
-import { redirect } from "next/navigation";
 
 export async function login(
 	_prevState: AuthError | null,
@@ -16,12 +16,8 @@
 		email: formData.get("email") as string,
 		password: formData.get("password") as string,
 	};
-<<<<<<< HEAD
 	const returnUrlEntry = formData.get("returnUrl");
-	const { data, error } = await supabase.auth.signInWithPassword(credentails);
-=======
 	const { error } = await supabase.auth.signInWithPassword(credentails);
->>>>>>> 992b06f9
 
 	if (error) {
 		return {
