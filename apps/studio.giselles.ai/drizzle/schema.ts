--- conflicted
+++ resolved
@@ -271,15 +271,7 @@
 	}),
 );
 
-<<<<<<< HEAD
-export type GitHubRepositoryIndexStatus =
-	| "idle"
-	| "running"
-	| "completed"
-	| "failed";
-=======
 type GitHubRepositoryIndexStatus = "idle" | "running" | "completed" | "failed";
->>>>>>> d6217776
 export const githubRepositoryIndex = pgTable(
 	"github_repository_index",
 	{
@@ -303,11 +295,7 @@
 			.$onUpdate(() => new Date()),
 	},
 	(table) => ({
-<<<<<<< HEAD
-		ownerRepoIdx: index().on(table.owner, table.repo),
-=======
 		ownerRepoTeamUnique: unique().on(table.owner, table.repo, table.teamDbId),
->>>>>>> d6217776
 		teamDbIdIdx: index().on(table.teamDbId),
 		statusIdx: index().on(table.status),
 	}),
@@ -330,16 +318,10 @@
 		createdAt: timestamp("created_at").defaultNow().notNull(),
 	},
 	(table) => ({
-<<<<<<< HEAD
-		repositoryIndexDbIdFilePathIdx: index().on(
-			table.repositoryIndexDbId,
-			table.path,
-=======
 		repositoryIndexDbIdFilePathChunkIndexUnique: unique().on(
 			table.repositoryIndexDbId,
 			table.path,
 			table.chunkIndex,
->>>>>>> d6217776
 		),
 		embeddingIndex: index().using(
 			"hnsw",
