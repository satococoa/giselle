import type { TourStep } from "./workspace-tour";

export const tourSteps: TourStep[] = [
	{
		title: "Welcome to Giselle",
		content: "This platform helps you build and manage AI workflows easily.",
		placement: "bottom" as const,
	},
	{
		title: "Command Hub",
		content:
			"Add generation nodes, access your knowledge base, manipulate files, invoke other agents, and orchestrate your workflow.",
		placement: "right" as const,
<<<<<<< HEAD
		target: ".nav, .absolute.bottom-0, nav.rounded-\\[8px\\]", // Precisely specify the bottom navigation bar
=======
		target: ".nav, .absolute.bottom-0, nav.rounded-\\[8px\\]", // Precisely target the bottom navigation bar
>>>>>>> 9ea6135f
	},
	{
		title: "Node Settings",
		content:
			"Click nodes to edit settings, craft prompts, configure references, and establish connections between nodes to create a seamless generation flow.",
		placement: "left" as const,
	},
	{
		title: "Connecting Nodes",
		content:
			"Connect nodes by hovering over node edges and dragging to your target, or specify connections directly in node settings to create powerful automation pathways.",
		placement: "right" as const,
	},
	{
		target:
			"[role='tablist'], .flex.items-center.rounded-\\[8px\\], div[role='tablist']", // Alternative selector for mode switching tabs
		title: "Workflow Modes",
		content:
			"Experience the complete development lifecycle with three specialized modes: Build to design your node workflows, Preview to test and validate your creations, and Integrate to connect with GitHub and deploy your solutions seamlessly.",
		placement: "bottom" as const,
	},
	{
		title: "Resources & Support",
		content:
			"Get help when you need it. Explore our <a href='https://docs.giselles.ai' target='_blank' class='text-primary-200 hover:underline'>comprehensive Docs</a> for detailed guidance and best practices whenever you encounter challenges.",
		placement: "bottom" as const,
	},
];<|MERGE_RESOLUTION|>--- conflicted
+++ resolved
@@ -11,11 +11,7 @@
 		content:
 			"Add generation nodes, access your knowledge base, manipulate files, invoke other agents, and orchestrate your workflow.",
 		placement: "right" as const,
-<<<<<<< HEAD
-		target: ".nav, .absolute.bottom-0, nav.rounded-\\[8px\\]", // Precisely specify the bottom navigation bar
-=======
 		target: ".nav, .absolute.bottom-0, nav.rounded-\\[8px\\]", // Precisely target the bottom navigation bar
->>>>>>> 9ea6135f
 	},
 	{
 		title: "Node Settings",
