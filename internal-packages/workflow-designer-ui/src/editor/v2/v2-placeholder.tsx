--- conflicted
+++ resolved
@@ -8,68 +8,68 @@
 import type { LeftPanelValue, V2LayoutState } from "./state";
 
 export function V2Placeholder({
-	isReadOnly = false,
-	userRole = "viewer",
+  isReadOnly = false,
+  userRole = "viewer",
 }: {
-	isReadOnly?: boolean;
-	userRole?: "viewer" | "guest" | "editor" | "owner";
+  isReadOnly?: boolean;
+  userRole?: "viewer" | "guest" | "editor" | "owner";
 }) {
-	const [showReadOnlyBanner, setShowReadOnlyBanner] = useState(isReadOnly);
-	const [layoutState, setLayoutState] = useState<V2LayoutState>({
-		leftPanel: null,
-	});
+  const [showReadOnlyBanner, setShowReadOnlyBanner] = useState(isReadOnly);
+  const [layoutState, setLayoutState] = useState<V2LayoutState>({
+    leftPanel: null,
+  });
 
-	const handleDismissBanner = useCallback(() => {
-		setShowReadOnlyBanner(false);
-	}, []);
+  const handleDismissBanner = useCallback(() => {
+    setShowReadOnlyBanner(false);
+  }, []);
 
-	const handleLeftPanelValueChange = useCallback(
-		(newLeftPanelValue: LeftPanelValue) => {
-			setLayoutState((prev) => ({
-				...prev,
-				leftPanel:
-					prev.leftPanel === newLeftPanelValue ? null : newLeftPanelValue,
-			}));
-		},
-		[],
-	);
+  const handleLeftPanelValueChange = useCallback(
+    (newLeftPanelValue: LeftPanelValue) => {
+      setLayoutState((prev) => ({
+        ...prev,
+        leftPanel:
+          prev.leftPanel === newLeftPanelValue ? null : newLeftPanelValue,
+      }));
+    },
+    [],
+  );
 
-<<<<<<< HEAD
-	const handleLeftPanelClose = useCallback(() => {
-		setLayoutState((prev) => ({
-			...prev,
-			leftPanel: null,
-		}));
-	}, []);
-=======
-	const { layoutV3 } = useFeatureFlag();
->>>>>>> 21f155b7
+  const handleLeftPanelClose = useCallback(() => {
+    setLayoutState((prev) => ({
+      ...prev,
+      leftPanel: null,
+    }));
+  }, []);
 
-	return (
-		<div className="flex-1 overflow-hidden font-sans flex flex-col">
-			{showReadOnlyBanner && isReadOnly && (
-				<ReadOnlyBanner
-					onDismiss={handleDismissBanner}
-					userRole={userRole}
-					className="z-50"
-				/>
-			)}
+  const { layoutV3 } = useFeatureFlag();
 
-			<RootProvider>
-				<V2Header />
-<<<<<<< HEAD
-				<V2Container {...layoutState} onLeftPanelClose={handleLeftPanelClose} />
-				<V2Footer
-					onLeftPaelValueChange={handleLeftPanelValueChange}
-					activePanel={layoutState.leftPanel}
-				/>
-=======
-				<V2Container {...layoutState} />
-				{layoutV3 && (
-					<V2Footer onLeftPaelValueChange={handleLeftPanelValueChange} />
-				)}
->>>>>>> 21f155b7
-			</RootProvider>
-		</div>
-	);
+  return (
+    <div className="flex-1 overflow-hidden font-sans flex flex-col">
+      {showReadOnlyBanner && isReadOnly && (
+        <ReadOnlyBanner
+          onDismiss={handleDismissBanner}
+          userRole={userRole}
+          className="z-50"
+        />
+      )}
+
+      <RootProvider>
+        <V2Header />
+        {layoutV3 ? (
+          <>
+            <V2Container
+              {...layoutState}
+              onLeftPanelClose={handleLeftPanelClose}
+            />
+            <V2Footer
+              onLeftPaelValueChange={handleLeftPanelValueChange}
+              activePanel={layoutState.leftPanel}
+            />
+          </>
+        ) : (
+          <V2Container {...layoutState} />
+        )}
+      </RootProvider>
+    </div>
+  );
 }